package main

import (
	"encoding/json"
	"flag"
	"fmt"
<<<<<<< HEAD
	"github.com/rudderlabs/rudder-server/services/diagnosis"
=======
	"github.com/bugsnag/bugsnag-go"
>>>>>>> 58fda0ed
	"net/http"
	"os"
	"os/signal"
	"runtime"
	"runtime/pprof"
	"sync"
	"syscall"
	"time"

	"github.com/rudderlabs/rudder-server/config"
	backendconfig "github.com/rudderlabs/rudder-server/config/backend-config"
	"github.com/rudderlabs/rudder-server/gateway"
	"github.com/rudderlabs/rudder-server/jobsdb"
	"github.com/rudderlabs/rudder-server/processor"
	ratelimiter "github.com/rudderlabs/rudder-server/rate-limiter"
	"github.com/rudderlabs/rudder-server/router"
	"github.com/rudderlabs/rudder-server/router/batchrouter"
	"github.com/rudderlabs/rudder-server/router/warehouse"
	"github.com/rudderlabs/rudder-server/services/db"
	sourcedebugger "github.com/rudderlabs/rudder-server/services/source-debugger"
	"github.com/rudderlabs/rudder-server/utils"
	"github.com/rudderlabs/rudder-server/utils/logger"
	"github.com/rudderlabs/rudder-server/utils/misc"
)

var (
	maxProcess                                  int
	gwDBRetention, routerDBRetention            time.Duration
	enableProcessor, enableRouter, enableBackup bool
	isReplayServer                              bool
	enabledDestinations                         []backendconfig.DestinationT
	configSubscriberLock                        sync.RWMutex
	objectStorageDestinations                   []string
	warehouseDestinations                       []string
)

var version = "Not an official release. Get the latest release from the github repo."
var major, minor, commit, buildDate, builtBy, gitURL, patch string

func loadConfig() {
	maxProcess = config.GetInt("maxProcess", 12)
	gwDBRetention = config.GetDuration("gwDBRetention", time.Duration(1)) * time.Hour
	routerDBRetention = config.GetDuration("routerDBRetention", 0)
	enableProcessor = config.GetBool("enableProcessor", true)
	enableRouter = config.GetBool("enableRouter", true)
	enableBackup = config.GetBool("JobsDB.enableBackup", true)
	isReplayServer = config.GetEnvAsBool("IS_REPLAY_SERVER", false)
	objectStorageDestinations = []string{"S3", "GCS", "AZURE_BLOB", "MINIO"}
	warehouseDestinations = []string{"RS", "BQ"}
}

// Test Function
func readIOforResume(router router.HandleT) {
	for {
		var u string
		_, err := fmt.Scanf("%v", &u)
		fmt.Println("from stdin ", u)
		if err != nil {
			panic(err)
		}
		router.ResetSleep()
	}
}

// Gets the config from config backend and extracts enabled writekeys
func monitorDestRouters(routerDB, batchRouterDB *jobsdb.HandleT) {
	ch := make(chan utils.DataEvent)
	backendconfig.Subscribe(ch)
	dstToRouter := make(map[string]*router.HandleT)
	dstToBatchRouter := make(map[string]*batchrouter.HandleT)
	dstToWhRouter := make(map[string]*warehouse.HandleT)

	for {
		config := <-ch
		logger.Debug("Got config from config-backend", config)
		sources := config.Data.(backendconfig.SourcesT)
		enabledDestinations := make(map[string]bool)
		for _, source := range sources.Sources {
			if source.Enabled {
				for _, destination := range source.Destinations {
					if destination.Enabled {
						enabledDestinations[destination.DestinationDefinition.Name] = true
						if misc.Contains(objectStorageDestinations, destination.DestinationDefinition.Name) || misc.Contains(warehouseDestinations, destination.DestinationDefinition.Name) {
							brt, ok := dstToBatchRouter[destination.DestinationDefinition.Name]
							if !ok {
								logger.Info("Starting a new Batch Destination Router", destination.DestinationDefinition.Name)
								var brt batchrouter.HandleT
								brt.Setup(batchRouterDB, destination.DestinationDefinition.Name)
								dstToBatchRouter[destination.DestinationDefinition.Name] = &brt
							} else {
								logger.Info("Enabling existing Destination", destination.DestinationDefinition.Name)
								brt.Enable()
							}
							if misc.Contains(warehouseDestinations, destination.DestinationDefinition.Name) {
								wh, ok := dstToWhRouter[destination.DestinationDefinition.Name]
								if !ok {
									logger.Info("Starting a new Warehouse Destination Router: ", destination.DestinationDefinition.Name)
									var wh warehouse.HandleT
									wh.Setup(destination.DestinationDefinition.Name)
									dstToWhRouter[destination.DestinationDefinition.Name] = &wh
								} else {
									logger.Info("Enabling existing Destination: ", destination.DestinationDefinition.Name)
									wh.Enable()
								}
							}
						} else {
							rt, ok := dstToRouter[destination.DestinationDefinition.Name]
							if !ok {
								logger.Info("Starting a new Destination", destination.DestinationDefinition.Name)
								var router router.HandleT
								router.Setup(routerDB, destination.DestinationDefinition.Name)
								dstToRouter[destination.DestinationDefinition.Name] = &router
							} else {
								logger.Info("Enabling existing Destination", destination.DestinationDefinition.Name)
								rt.Enable()
							}
						}

					}
				}
			}
		}

		keys := misc.StringKeys(dstToRouter)
		keys = append(keys, misc.StringKeys(dstToBatchRouter)...)
		keys = append(keys, misc.StringKeys(dstToWhRouter)...)
		for _, key := range keys {
			if _, ok := enabledDestinations[key]; !ok {
				if rtHandle, ok := dstToRouter[key]; ok {
					logger.Info("Disabling a existing destination: ", key)
					rtHandle.Disable()
					continue
				}
				if brtHandle, ok := dstToBatchRouter[key]; ok {
					logger.Info("Disabling a existing batch destination: ", key)
					brtHandle.Disable()
				}
				if whHandle, ok := dstToWhRouter[key]; ok {
					logger.Info("Disabling a existing warehouse destination: ", key)
					whHandle.Disable()
				}
			}
		}
	}
}

func init() {
	config.Initialize()
	loadConfig()
}

func versionInfo() map[string]interface{} {
	return map[string]interface{}{"Version": version, "Major": major, "Minor": minor, "Patch": patch, "Commit": commit, "BuildDate": buildDate, "BuiltBy": builtBy, "GitUrl": gitURL}
}

func versionHandler(w http.ResponseWriter, r *http.Request) {
	var version = versionInfo()
	versionFormatted, _ := json.Marshal(&version)
	w.Write(versionFormatted)
}

func printVersion() {
	version := versionInfo()
	versionFormatted, _ := json.MarshalIndent(&version, "", " ")
	logger.Infof("Version Info %s", versionFormatted)
}

func main() {
	defer func() {
		if r := recover(); r != nil {
			if logger.Log != nil {
				logger.Log.Sync()
			}
			panic(r) // panicing in recover, so bugsnag can handle panics
		}
	}()
	bugsnag.Configure(bugsnag.Configuration{
		APIKey:       config.GetEnv("BUGSNAG_KEY", ""),
		ReleaseStage: config.GetEnv("GO_ENV", "development"),
		// The import paths for the Go packages containing your source files
		ProjectPackages: []string{"main", "github.com/rudderlabs/rudder-server"},
		// more configuration options
		AppType: "rudder-server",
	})

	logger.Setup()
	logger.Info("Main starting")
<<<<<<< HEAD
	diagnosis.Track(diagnosis.ServerStart, map[string]interface{}{
		diagnosis.ServerStart: time.Now(),
	})
=======
>>>>>>> 58fda0ed
	normalMode := flag.Bool("normal-mode", false, "a bool")
	degradedMode := flag.Bool("degraded-mode", false, "a bool")
	maintenanceMode := flag.Bool("maintenance-mode", false, "a bool")

	clearDB := flag.Bool("cleardb", false, "a bool")
	cpuprofile := flag.String("cpuprofile", "", "write cpu profile to `file`")
	memprofile := flag.String("memprofile", "", "write memory profile to `file`")
	versionFlag := flag.Bool("v", false, "Print the current version and exit")

	flag.Parse()
	switch {
	case *versionFlag:
		printVersion()
		return
	}
	http.HandleFunc("/version", versionHandler)

	// Check if there is a probable inconsistent state of Data
	misc.AppStartTime = time.Now().Unix()
	db.HandleRecovery(*normalMode, *degradedMode, *maintenanceMode, misc.AppStartTime)
	//Reload Config
	loadConfig()

	var f *os.File
	if *cpuprofile != "" {
		var err error
		f, err = os.Create(*cpuprofile)
		misc.AssertError(err)
		runtime.SetBlockProfileRate(1)
		err = pprof.StartCPUProfile(f)
		misc.AssertError(err)
	}

	c := make(chan os.Signal)
	signal.Notify(c, os.Interrupt, syscall.SIGTERM)
	go func() {
		<-c
		if *cpuprofile != "" {
			logger.Info("Stopping CPU profile")
			pprof.StopCPUProfile()
			f.Close()
		}
		if *memprofile != "" {
			f, err := os.Create(*memprofile)
			misc.AssertError(err)
			defer f.Close()
			runtime.GC() // get up-to-date statistics
			err = pprof.WriteHeapProfile(f)
			misc.AssertError(err)
		}
		// clearing zap Log buffer to std output
		if logger.Log != nil {
			logger.Log.Sync()
		}
		os.Exit(1)
	}()

	var gatewayDB jobsdb.HandleT
	var routerDB jobsdb.HandleT
	var batchRouterDB jobsdb.HandleT

	runtime.GOMAXPROCS(maxProcess)
	logger.Info("Clearing DB ", *clearDB)

	sourcedebugger.Setup()
	backendconfig.Setup()

	//Forcing enableBackup false if this server is for handling replayed events
	if isReplayServer {
		enableBackup = false
	}

	gatewayDB.Setup(*clearDB, "gw", gwDBRetention, enableBackup)
	routerDB.Setup(*clearDB, "rt", routerDBRetention, false)
	batchRouterDB.Setup(*clearDB, "batch_rt", routerDBRetention, false)

	//Setup the three modules, the gateway, the router and the processor

	if enableRouter {
		go monitorDestRouters(&routerDB, &batchRouterDB)
	}

	if enableProcessor {
		var processor processor.HandleT
		processor.Setup(&gatewayDB, &routerDB, &batchRouterDB)
	}

	var gateway gateway.HandleT
	var rateLimiter ratelimiter.HandleT
	rateLimiter.SetUp()
	gateway.Setup(&gatewayDB, &rateLimiter, clearDB)
	//go readIOforResume(router) //keeping it as input from IO, to be replaced by UI
}<|MERGE_RESOLUTION|>--- conflicted
+++ resolved
@@ -4,11 +4,8 @@
 	"encoding/json"
 	"flag"
 	"fmt"
-<<<<<<< HEAD
+	"github.com/bugsnag/bugsnag-go"
 	"github.com/rudderlabs/rudder-server/services/diagnosis"
-=======
-	"github.com/bugsnag/bugsnag-go"
->>>>>>> 58fda0ed
 	"net/http"
 	"os"
 	"os/signal"
@@ -196,12 +193,9 @@
 
 	logger.Setup()
 	logger.Info("Main starting")
-<<<<<<< HEAD
 	diagnosis.Track(diagnosis.ServerStart, map[string]interface{}{
 		diagnosis.ServerStart: time.Now(),
 	})
-=======
->>>>>>> 58fda0ed
 	normalMode := flag.Bool("normal-mode", false, "a bool")
 	degradedMode := flag.Bool("degraded-mode", false, "a bool")
 	maintenanceMode := flag.Bool("maintenance-mode", false, "a bool")
