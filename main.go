package main

import (
	"flag"
	"fmt"
	"os"
	"os/signal"
	"runtime"
	"runtime/pprof"
	"sync"
	"syscall"
	"time"

	"github.com/joho/godotenv"
	backendconfig "github.com/rudderlabs/rudder-server/backend-config"
	"github.com/rudderlabs/rudder-server/config"
	"github.com/rudderlabs/rudder-server/gateway"
	"github.com/rudderlabs/rudder-server/integrations"
	"github.com/rudderlabs/rudder-server/jobsdb"
	"github.com/rudderlabs/rudder-server/misc"
	"github.com/rudderlabs/rudder-server/processor"
	"github.com/rudderlabs/rudder-server/router"
	"github.com/rudderlabs/rudder-server/utils"
)

var (
	maxProcess                       int
	gwDBRetention, routerDBRetention time.Duration
	enableProcessor, enableRouter    bool
	enabledDestinations              []backendconfig.DestinationT
	configSubscriberLock             sync.RWMutex
)

func loadConfig() {
	maxProcess = config.GetInt("maxProcess", 12)
	gwDBRetention = config.GetDuration("gwDBRetention", time.Duration(1)) * time.Hour
	routerDBRetention = config.GetDuration("routerDBRetention", 0)
	enableProcessor = config.GetBool("enableProcessor", true)
	enableRouter = config.GetBool("enableRouter", true)
}

// Test Function
func readIOforResume(router router.HandleT) {
	for {
		var u string
		_, err := fmt.Scanf("%v", &u)
		fmt.Println("from stdin ", u)
		if err != nil {
			panic(err)
		}
		router.ResetSleep()
	}
}

func enableMonitorDestRouters(routeDb *jobsdb.HandleT) {
	dstToRouter := make(map[string]*router.HandleT)
	for {
		//Get all the destinations and start the rotuer if
		//not already enabled
		for _, dest := range integrations.GetAllDestinations() {
			rt, ok := dstToRouter[dest]
			if !ok {
				fmt.Println("Enabling Destination", dest)
				var router router.HandleT
				router.Setup(routeDb, dest)
				dstToRouter[dest] = &router
			} else {
				rt.Enable()
			}
		}

		//Iterate through the existing routers and disable
		//which have been removed from config
		for d, rtHandle := range dstToRouter {
			found := false
			for _, dstID := range integrations.GetAllDestinations() {
				if d == dstID {
					found = true
					break
				}
			}
			//Router is not in enabled list. Disable it
			if !found {
				rtHandle.Disable()
			}
		}
		//Sleep before the next round
		<-time.After(5 * time.Second)
	}
}

// Gets the config from config backend and extracts enabled writekeys
func monitorDestRouters(routeDb *jobsdb.HandleT) {
	ch := make(chan utils.DataEvent)
	backendconfig.Eb.Subscribe("backendconfig", ch)
	dstToRouter := make(map[string]*router.HandleT)
	for {
		config := <-ch
		sources := config.Data.(backendconfig.SourcesT)
		enabledDestinations = enabledDestinations[:0]
		for _, source := range sources.Sources {
			if source.Enabled {
				for _, destination := range source.Destinations {
					if destination.Enabled {
						// TODO: Make enabledDestinations a set?
						enabledDestinations = append(enabledDestinations, destination)
						rt, ok := dstToRouter[destination.DestinationDefinition.Name]
						if !ok {
							fmt.Println("Enabling a new Destination", destination.DestinationDefinition.Name)
							var router router.HandleT
							router.Setup(routeDb, destination.DestinationDefinition.Name)
							dstToRouter[destination.DestinationDefinition.Name] = &router
						} else {
							fmt.Println("Enabling existing destination", destination.DestinationDefinition.Name)
							rt.Enable()
						}
					}
				}
			}
			// fmt.Println(enabledDestinations)
		}
		for destID, rtHandle := range dstToRouter {
			found := false
			for _, dst := range enabledDestinations {
				if destID == dst.DestinationDefinition.Name {
					found = true
					break
				}
			}
			fmt.Println("FOUND ", found, len(enabledDestinations))
			//Router is not in enabled list. Disable it
			if !found {
				fmt.Println("Disabling a existing destination", destID)
				rtHandle.Disable()
			}
			fmt.Println("Destination disabled")
		}
		fmt.Println("Went through all destinations")
	}
}

func enableMonitorDestRouters(routeDb *jobsdb.HandleT) {
	dstToRouter := make(map[string]*router.HandleT)
	for {
		//Get all the destinations and start the rotuer if
		//not already enabled
		for _, dest := range integrations.GetAllDestinations() {
			rt, ok := dstToRouter[dest]
			if !ok {
				fmt.Println("Enabling Destination", dest)
				var router router.HandleT
				router.Setup(routeDb, dest)
				dstToRouter[dest] = &router
			} else {
				rt.Enable()
			}
		}

		//Iterate through the existing routers and disable
		//which have been removed from config
		for d, rtHandle := range dstToRouter {
			found := false
			for _, dstID := range integrations.GetAllDestinations() {
				if d == dstID {
					found = true
					break
				}
			}
			//Router is not in enabled list. Disable it
			if !found {
				rtHandle.Disable()
			}
		}
		//Sleep before the next round
		<-time.After(5 * time.Second)
	}
}

func init() {
	if err := godotenv.Load(); err != nil {
		fmt.Println("No .env file found")
	}
	config.Initialize()
	loadConfig()
}

func main() {
	fmt.Println("Main starting")
	clearDB := flag.Bool("cleardb", true, "a bool")
	cpuprofile := flag.String("cpuprofile", "", "write cpu profile to `file`")
	memprofile := flag.String("memprofile", "", "write memory profile to `file`")

	flag.Parse()

	var f *os.File
	if *cpuprofile != "" {
		var err error
		f, err = os.Create(*cpuprofile)
		misc.AssertError(err)
		runtime.SetBlockProfileRate(1)
		err = pprof.StartCPUProfile(f)
		misc.AssertError(err)
	}

	c := make(chan os.Signal)
	signal.Notify(c, os.Interrupt, syscall.SIGTERM)
	go func() {
		<-c
		if *cpuprofile != "" {
			fmt.Println("Stopping CPU profile")
			pprof.StopCPUProfile()
			f.Close()
		}
		if *memprofile != "" {
			f, err := os.Create(*memprofile)
			misc.AssertError(err)
			defer f.Close()
			runtime.GC() // get up-to-date statistics
			err = pprof.WriteHeapProfile(f)
			misc.AssertError(err)
		}
		os.Exit(1)
	}()

	var gatewayDB jobsdb.HandleT
	var routerDB jobsdb.HandleT

	misc.SetupLogger()

	runtime.GOMAXPROCS(maxProcess)
	fmt.Println("Clearing DB", *clearDB)
<<<<<<< HEAD

	backendconfig.Setup()
	gatewayDB.Setup(*clearDB, "gw", gwDBRetention)
	routerDB.Setup(*clearDB, "rt", routerDBRetention)
	//Setup the three modules, the gateway, the router and the processor

	if enableRouter {
		go monitorDestRouters(&routerDB)
		// go enableMonitorDestRouters(&routerDB)
=======
	gatewayDB.Setup(*clearDB, "gw", gwDBRetention, true)
	routerDB.Setup(*clearDB, "rt", routerDBRetention, false)

	//Setup the three modules, the gateway, the router and the processor

	if enableRouter {
		go enableMonitorDestRouters(&routerDB)
>>>>>>> 2f6352cd
	}

	if enableProcessor {
		var processor processor.HandleT
		processor.Setup(&gatewayDB, &routerDB)
	}

	var gateway gateway.HandleT
	gateway.Setup(&gatewayDB)
	//go readIOforResume(router) //keeping it as input from IO, to be replaced by UI
}<|MERGE_RESOLUTION|>--- conflicted
+++ resolved
@@ -102,7 +102,6 @@
 			if source.Enabled {
 				for _, destination := range source.Destinations {
 					if destination.Enabled {
-						// TODO: Make enabledDestinations a set?
 						enabledDestinations = append(enabledDestinations, destination)
 						rt, ok := dstToRouter[destination.DestinationDefinition.Name]
 						if !ok {
@@ -111,13 +110,11 @@
 							router.Setup(routeDb, destination.DestinationDefinition.Name)
 							dstToRouter[destination.DestinationDefinition.Name] = &router
 						} else {
-							fmt.Println("Enabling existing destination", destination.DestinationDefinition.Name)
 							rt.Enable()
 						}
 					}
 				}
 			}
-			// fmt.Println(enabledDestinations)
 		}
 		for destID, rtHandle := range dstToRouter {
 			found := false
@@ -127,52 +124,12 @@
 					break
 				}
 			}
-			fmt.Println("FOUND ", found, len(enabledDestinations))
 			//Router is not in enabled list. Disable it
 			if !found {
 				fmt.Println("Disabling a existing destination", destID)
 				rtHandle.Disable()
 			}
-			fmt.Println("Destination disabled")
-		}
-		fmt.Println("Went through all destinations")
-	}
-}
-
-func enableMonitorDestRouters(routeDb *jobsdb.HandleT) {
-	dstToRouter := make(map[string]*router.HandleT)
-	for {
-		//Get all the destinations and start the rotuer if
-		//not already enabled
-		for _, dest := range integrations.GetAllDestinations() {
-			rt, ok := dstToRouter[dest]
-			if !ok {
-				fmt.Println("Enabling Destination", dest)
-				var router router.HandleT
-				router.Setup(routeDb, dest)
-				dstToRouter[dest] = &router
-			} else {
-				rt.Enable()
-			}
-		}
-
-		//Iterate through the existing routers and disable
-		//which have been removed from config
-		for d, rtHandle := range dstToRouter {
-			found := false
-			for _, dstID := range integrations.GetAllDestinations() {
-				if d == dstID {
-					found = true
-					break
-				}
-			}
-			//Router is not in enabled list. Disable it
-			if !found {
-				rtHandle.Disable()
-			}
-		}
-		//Sleep before the next round
-		<-time.After(5 * time.Second)
+		}
 	}
 }
 
@@ -229,25 +186,14 @@
 
 	runtime.GOMAXPROCS(maxProcess)
 	fmt.Println("Clearing DB", *clearDB)
-<<<<<<< HEAD
 
 	backendconfig.Setup()
-	gatewayDB.Setup(*clearDB, "gw", gwDBRetention)
-	routerDB.Setup(*clearDB, "rt", routerDBRetention)
+	gatewayDB.Setup(*clearDB, "gw", gwDBRetention, true)
+	routerDB.Setup(*clearDB, "rt", routerDBRetention, false)
 	//Setup the three modules, the gateway, the router and the processor
 
 	if enableRouter {
 		go monitorDestRouters(&routerDB)
-		// go enableMonitorDestRouters(&routerDB)
-=======
-	gatewayDB.Setup(*clearDB, "gw", gwDBRetention, true)
-	routerDB.Setup(*clearDB, "rt", routerDBRetention, false)
-
-	//Setup the three modules, the gateway, the router and the processor
-
-	if enableRouter {
-		go enableMonitorDestRouters(&routerDB)
->>>>>>> 2f6352cd
 	}
 
 	if enableProcessor {
