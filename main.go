--- conflicted
+++ resolved
@@ -4,11 +4,7 @@
 	"encoding/json"
 	"flag"
 	"fmt"
-<<<<<<< HEAD
-	"github.com/bugsnag/bugsnag-go"
 	"github.com/rudderlabs/rudder-server/services/diagnostics"
-=======
->>>>>>> 6ebf743a
 	"net/http"
 	"os"
 	"os/signal"
@@ -179,6 +175,14 @@
 }
 
 func main() {
+	defer func() {
+		if r := recover(); r != nil {
+			if logger.Log != nil {
+				logger.Log.Sync()
+			}
+			panic(r) // panicing in recover, so bugsnag can handle panics
+		}
+	}()
 	bugsnag.Configure(bugsnag.Configuration{
 		APIKey:       config.GetEnv("BUGSNAG_KEY", ""),
 		ReleaseStage: config.GetEnv("GO_ENV", "development"),
@@ -247,7 +251,7 @@
 		}
 		// clearing zap Log buffer to std output
 		if logger.Log != nil {
-			logger.Fatal("SIGTERM called. Process exiting")
+			logger.Log.Sync()
 		}
 		os.Exit(1)
 	}()
