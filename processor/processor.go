package processor

import (
	"encoding/json"
	"fmt"
	"reflect"
	"sort"
	"sync"
	"time"

	"github.com/araddon/dateparse"
	"github.com/rudderlabs/rudder-server/config"
	backendconfig "github.com/rudderlabs/rudder-server/config/backend-config"
	"github.com/rudderlabs/rudder-server/gateway"
	"github.com/rudderlabs/rudder-server/jobsdb"
	"github.com/rudderlabs/rudder-server/processor/integrations"
	"github.com/rudderlabs/rudder-server/services/stats"
	"github.com/rudderlabs/rudder-server/utils"
	"github.com/rudderlabs/rudder-server/utils/logger"
	"github.com/rudderlabs/rudder-server/utils/misc"
	uuid "github.com/satori/go.uuid"
	"github.com/tidwall/gjson"
)

//HandleT is an handle to this object used in main.go
type HandleT struct {
	gatewayDB          *jobsdb.HandleT
	routerDB           *jobsdb.HandleT
	batchRouterDB      *jobsdb.HandleT
	transformer        *transformerHandleT
	statsJobs          *misc.PerfStats
	statsDBR           *misc.PerfStats
	statGatewayDBR     *stats.RudderStats
	statsDBW           *misc.PerfStats
	statGatewayDBW     *stats.RudderStats
	statRouterDBW      *stats.RudderStats
	statBatchRouterDBW *stats.RudderStats
	statActiveUsers    *stats.RudderStats
	userJobListMap     map[string][]*jobsdb.JobT
	userEventsMap      map[string][]interface{}
	userPQItemMap      map[string]*pqItemT
	statJobs           *stats.RudderStats
	statDBR            *stats.RudderStats
	statDBW            *stats.RudderStats
	userToSessionIDMap map[string]string
	userJobPQ          pqT
	userPQLock         sync.Mutex
	replayProcessor    *ReplayProcessorT
}

//Print the internal structure
func (proc *HandleT) Print() {
	if !logger.IsDebugLevel() {
		return
	}
	logger.Debug("PriorityQueue")
	proc.userJobPQ.Print()
	logger.Debug("JobList")
	for k, v := range proc.userJobListMap {
		logger.Debug(k, ":", len(v))
	}
	logger.Debug("EventLength")
	for k, v := range proc.userEventsMap {
		logger.Debug(k, ":", len(v))
	}
	logger.Debug("PQItem")
	for k, v := range proc.userPQItemMap {
		logger.Debug(k, ":", *v)
	}
	logger.Debug("Session")
	for k, v := range proc.userToSessionIDMap {
		logger.Debug(k, " : ", v)
	}
}

func init() {
	config.Initialize()
	loadConfig()
}

//Setup initializes the module
func (proc *HandleT) Setup(gatewayDB *jobsdb.HandleT, routerDB *jobsdb.HandleT, batchRouterDB *jobsdb.HandleT) {
	proc.gatewayDB = gatewayDB
	proc.routerDB = routerDB
	proc.batchRouterDB = batchRouterDB
	proc.transformer = &transformerHandleT{}
	proc.statsJobs = &misc.PerfStats{}
	proc.statsDBR = &misc.PerfStats{}
	proc.statsDBW = &misc.PerfStats{}
	proc.userJobListMap = make(map[string][]*jobsdb.JobT)
	proc.userEventsMap = make(map[string][]interface{})
	proc.userPQItemMap = make(map[string]*pqItemT)
	proc.userToSessionIDMap = make(map[string]string)
	proc.userJobPQ = make(pqT, 0)
	proc.statsJobs.Setup("ProcessorJobs")
	proc.statsDBR.Setup("ProcessorDBRead")
	proc.statsDBW.Setup("ProcessorDBWrite")

	proc.statGatewayDBR = stats.NewStat("processor.gateway_db_read", stats.CountType)
	proc.statGatewayDBW = stats.NewStat("processor.gateway_db_write", stats.CountType)
	proc.statRouterDBW = stats.NewStat("processor.router_db_write", stats.CountType)
	proc.statBatchRouterDBW = stats.NewStat("processor.batch_router_db_write", stats.CountType)
	proc.statActiveUsers = stats.NewStat("processor.active_users", stats.GaugeType)

	if !isReplayServer {
		proc.replayProcessor = NewReplayProcessor()
		proc.replayProcessor.Setup()
	}

	go proc.backendConfigSubscriber()
	proc.transformer.Setup()

	if !isReplayServer {
		proc.replayProcessor.CrashRecover()
	}

	proc.crashRecover()

	go proc.mainLoop()
	if processSessions {
		logger.Info("Starting session processor")
		go proc.createSessions()
	}
}

var (
<<<<<<< HEAD
	loopSleep                     time.Duration
	dbReadBatchSize               int
	transformBatchSize            int
	sessionInactivityThresholdInS time.Duration
	sessionThresholdEvents        int
	processSessions               bool
	writeKeyDestinationMap        map[string][]backendconfig.DestinationT
	rawDataDestinations           []string
	configSubscriberLock          sync.RWMutex
=======
	loopSleep              time.Duration
	dbReadBatchSize        int
	transformBatchSize     int
	sessionInactivityThresholdInS    time.Duration
	sessionThresholdEvents int
	processSessions        bool
	writeKeyDestinationMap map[string][]backendconfig.DestinationT
	rawDataDestinations    []string
	configSubscriberLock   sync.RWMutex
	processReplays         []replayT
	isReplayServer         bool
>>>>>>> c5a9ad49
)

func loadConfig() {
	loopSleep = config.GetDuration("Processor.loopSleepInMS", time.Duration(10)) * time.Millisecond
	dbReadBatchSize = config.GetInt("Processor.dbReadBatchSize", 100000)
	transformBatchSize = config.GetInt("Processor.transformBatchSize", 50)
	sessionThresholdEvents = config.GetInt("Processor.sessionThresholdEvents", 20)
	sessionInactivityThresholdInS = config.GetDuration("Processor.sessionInactivityThresholdInS", time.Duration(20)) * time.Second
	processSessions = config.GetBool("Processor.processSessions", true)
	maxChanSize = config.GetInt("Processor.maxChanSize", 2048)
	numTransformWorker = config.GetInt("Processor.numTransformWorker", 32)
	maxRetry = config.GetInt("Processor.maxRetry", 3)
	retrySleep = config.GetDuration("Processor.retrySleepInMS", time.Duration(100)) * time.Millisecond
	rawDataDestinations = []string{"S3", "GCS", "MINIO", "RS", "BQ", "AZURE_BLOB"}
	processReplays = []replayT{}

	isReplayServer = config.GetEnvAsBool("IS_REPLAY_SERVER", false)
}

type replayT struct {
	sourceID      string
	destinationID string
	notifyURL     string
}

func (proc *HandleT) backendConfigSubscriber() {
	ch := make(chan utils.DataEvent)
	backendconfig.Subscribe(ch)
	for {
		config := <-ch
		configSubscriberLock.Lock()
		writeKeyDestinationMap = make(map[string][]backendconfig.DestinationT)
		sources := config.Data.(backendconfig.SourcesT)
		for _, source := range sources.Sources {
			if source.Enabled {
				writeKeyDestinationMap[source.WriteKey] = source.Destinations
			}

			if isReplayServer {
				continue
			}

			var replays = []replayT{}
			for _, dest := range source.Destinations {
				if dest.Config.(map[string]interface{})["Replay"] == true {
					notifyURL, ok := dest.Config.(map[string]interface{})["ReplayURL"].(string)
					if !ok {
						notifyURL = ""
					}
					replays = append(replays, replayT{sourceID: source.ID, destinationID: dest.ID, notifyURL: notifyURL})
				}
			}

			if len(replays) > 0 {
				processReplays = proc.replayProcessor.GetReplaysToProcess(replays)
			}
		}
		configSubscriberLock.Unlock()
	}
}

func (proc *HandleT) addJobsToSessions(jobList []*jobsdb.JobT) {

	logger.Debug("[Processor: addJobsToSessions] adding jobs to session")
	proc.userPQLock.Lock()

	//List of users whose jobs need to be processed
	processUserIDs := make(map[string]bool)

	for _, job := range jobList {
		//Append to job to list. If over threshold, just process them
		eventList, ok := misc.ParseRudderEventBatch(job.EventPayload)
		if !ok {
			//bad event
			logger.Debug("[Processor: addJobsToSessions] bad event")
			continue
		}
		userID, ok := misc.GetAnonymousID(eventList[0])
		if !ok {
			logger.Error("[Processor: addJobsToSessions] Failed to get userID for job")
			continue
		}

		//Prefixing write key to userID. This is done to create session per user per source
		userID = gjson.GetBytes(job.EventPayload, "writeKey").Str + ":" + userID

		_, ok = proc.userJobListMap[userID]
		if !ok {
			proc.userJobListMap[userID] = make([]*jobsdb.JobT, 0)
			proc.userEventsMap[userID] = make([]interface{}, 0)
		}
		// Adding a new session id for the user, if not present
		logger.Debug("[Processor: addJobsToSessions] Adding a new session id for the user")
		_, ok = proc.userToSessionIDMap[userID]
		if !ok {
			proc.userToSessionIDMap[userID] = uuid.NewV4().String()
		}
		//Add the job to the userID specific lists
		proc.userJobListMap[userID] = append(proc.userJobListMap[userID], job)
		proc.userEventsMap[userID] = append(proc.userEventsMap[userID], eventList...)
		//If we have enough events from that user, we process jobs
		if len(proc.userEventsMap[userID]) > sessionThresholdEvents {
			processUserIDs[userID] = true
		}

		//Setting/updating pqItem lastTS with event received timestamp
		receivedAtResult := gjson.Get(string(job.EventPayload), "receivedAt")
		timestamp := time.Now()
		if receivedAtResult.Type != gjson.Null {
			timestamp = receivedAtResult.Time()
		}
		pqItem, ok := proc.userPQItemMap[userID]
		if !ok {
			pqItem := &pqItemT{
				userID: userID,
				lastTS: timestamp,
				index:  -1,
			}
			proc.userPQItemMap[userID] = pqItem
			proc.userJobPQ.Add(pqItem)
		} else {
			misc.Assert(pqItem.index != -1)
			proc.userJobPQ.Update(pqItem, timestamp)
		}

	}

	if len(processUserIDs) > 0 {
		userJobsToProcess := make(map[string][]*jobsdb.JobT)
		userEventsToProcess := make(map[string][]interface{})
		userToSessionMap := make(map[string]string)

		logger.Debug("Post Add Processing")
		proc.Print()

		//We clear the data structure for these users
		for userID := range processUserIDs {
			userJobsToProcess[userID] = proc.userJobListMap[userID]
			userEventsToProcess[userID] = proc.userEventsMap[userID]
			userToSessionMap[userID] = proc.userToSessionIDMap[userID]
			delete(proc.userJobListMap, userID)
			delete(proc.userEventsMap, userID)
			delete(proc.userToSessionIDMap, userID)
		}
		logger.Debug("Processing")
		proc.Print()
		//We release the block before actually processing
		proc.userPQLock.Unlock()
		proc.processUserJobs(userJobsToProcess, userEventsToProcess, userToSessionMap)
		return
	}
	proc.userPQLock.Unlock()
}

func (proc *HandleT) processUserJobs(userJobs map[string][]*jobsdb.JobT, userEvents map[string][]interface{}, userToSessionMap map[string]string) {

	logger.Debug("[Processor: processUserJobs] in processUserJobs")

	totalJobs := 0
	allJobIDs := make(map[int64]bool)
	for userID := range userJobs {
		for _, job := range userJobs[userID] {
			totalJobs++
			allJobIDs[job.JobID] = true
		}
	}

	//Create a list of list of user events which is passed to transformer
	userEventsList := make([]interface{}, 0)
	userIDList := make([]string, 0) //Order of users which are added to list
	eventListMap := make(map[string][]interface{})
	for userID := range userEvents {
		// add the session_id field to each event before sending it downstream
		eventListMap[userID] = make([]interface{}, 0)
		for _, event := range userEvents[userID] {
			eventMap, ok := event.(map[string]interface{})
			misc.Assert(ok)
			if ok {
				eventMap["session_id"] = userToSessionMap[userID]
				eventListMap[userID] = append(eventListMap[userID], eventMap)
			}

		}

		userEventsList = append(userEventsList, eventListMap[userID])
		userIDList = append(userIDList, userID)
	}

	misc.Assert(len(userEventsList) == len(eventListMap))

	//Create jobs that can be processed further
	toProcessJobs, toProcessEvents := createUserTransformedJobsFromEvents(userEventsList, userIDList, userJobs)

	//Some sanity check to make sure we have all the jobs
	misc.Assert(len(toProcessJobs) == totalJobs)
	misc.Assert(len(toProcessEvents) == totalJobs)
	for _, job := range toProcessJobs {
		_, ok := allJobIDs[job.JobID]
		misc.Assert(ok)
		delete(allJobIDs, job.JobID)
	}
	misc.Assert(len(allJobIDs) == 0)

	//Process
	proc.processJobsForDest(toProcessJobs, toProcessEvents)
}

//We create sessions (of individul events) from set of input jobs  from a user
//Those sesssion events are transformed and we have a transformed set of
//events that must be processed further via destination specific transformations
//(in processJobsForDest). This function creates jobs from eventList
func createUserTransformedJobsFromEvents(transformUserEventList []interface{},
	userIDList []string, userJobs map[string][]*jobsdb.JobT) ([]*jobsdb.JobT, [][]interface{}) {

	transJobList := make([]*jobsdb.JobT, 0)
	transEventList := make([][]interface{}, 0)
	misc.Assert(len(transformUserEventList) == len(userIDList))
	for idx, userID := range userIDList {
		userEvents := transformUserEventList[idx]
		userEventsList, ok := userEvents.([]interface{})
		misc.Assert(ok)
		for idx, job := range userJobs[userID] {
			//We put all the transformed event on the first job
			//and empty out the remaining payloads
			transJobList = append(transJobList, job)
			if idx == 0 {
				transEventList = append(transEventList, userEventsList)
			} else {
				transEventList = append(transEventList, nil)
			}
		}
	}
	return transJobList, transEventList
}

func (proc *HandleT) createSessions() {
	logger.Debug("[Processor: createSessions] starting sessions")
	for {
		proc.userPQLock.Lock()
		//Now jobs
		if proc.userJobPQ.Len() == 0 {
			proc.userPQLock.Unlock()
			time.Sleep(loopSleep)
			continue
		}

		proc.statActiveUsers.Gauge(len(proc.userJobListMap))
		//Enough time hasn't transpired since last
		oldestItem := proc.userJobPQ.Top()
		if time.Since(oldestItem.lastTS) < time.Duration(sessionInactivityThresholdInS) {
			proc.userPQLock.Unlock()
			sleepTime := time.Duration(sessionInactivityThresholdInS) - time.Since(oldestItem.lastTS)
			logger.Debug("Sleeping", sleepTime)
			time.Sleep(sleepTime)
			continue
		}

		userJobsToProcess := make(map[string][]*jobsdb.JobT)
		userEventsToProcess := make(map[string][]interface{})
		userToSessionMap := make(map[string]string)
		//Find all jobs that need to be processed
		for {
			if proc.userJobPQ.Len() == 0 {
				break
			}
			oldestItem := proc.userJobPQ.Top()
			if time.Since(oldestItem.lastTS) > time.Duration(sessionInactivityThresholdInS) {
				userID := oldestItem.userID
				pqItem, ok := proc.userPQItemMap[userID]
				misc.Assert(ok && pqItem == oldestItem)
				userJobsToProcess[userID] = proc.userJobListMap[userID]
				userEventsToProcess[userID] = proc.userEventsMap[userID]
				// it is guaranteed that user will have a session even if one job is present
				// Refer addJobsToSession
				userToSessionMap[userID] = proc.userToSessionIDMap[userID]
				//Clear from the map
				delete(proc.userJobListMap, userID)
				delete(proc.userEventsMap, userID)
				proc.userJobPQ.Remove(proc.userPQItemMap[userID])
				delete(proc.userPQItemMap, userID)
				// A session ends when a user is inactive for a period of sessionInactivityThresholdInS
				// or session limit on number of jobs has been achievd
				// Refer addJobsToSession
				delete(proc.userToSessionIDMap, userID)
				continue
			}
			break
		}
		proc.Print()
		proc.userPQLock.Unlock()
		if len(userJobsToProcess) > 0 {
			logger.Debug("Processing Session Check")
			proc.Print()
			proc.processUserJobs(userJobsToProcess, userEventsToProcess, userToSessionMap)
		}
	}
}

func getReplayEnabledDestinations(writeKey string, destinationName string) []backendconfig.DestinationT {
	configSubscriberLock.RLock()
	defer configSubscriberLock.RUnlock()
	var enabledDests []backendconfig.DestinationT
	for _, dest := range writeKeyDestinationMap[writeKey] {
		replay := dest.Config.(map[string]interface{})["Replay"]
		if destinationName == dest.DestinationDefinition.Name && dest.Enabled && replay != nil && replay.(bool) {
			enabledDests = append(enabledDests, dest)
		}
	}
	return enabledDests
}

func getEnabledDestinations(writeKey string, destinationName string) []backendconfig.DestinationT {
	configSubscriberLock.RLock()
	defer configSubscriberLock.RUnlock()
	var enabledDests []backendconfig.DestinationT
	for _, dest := range writeKeyDestinationMap[writeKey] {
		if destinationName == dest.DestinationDefinition.Name && dest.Enabled {
			enabledDests = append(enabledDests, dest)
		}
	}
	return enabledDests
}

func getEnabledDestinationTypes(writeKey string) map[string]backendconfig.DestinationDefinitionT {
	configSubscriberLock.RLock()
	defer configSubscriberLock.RUnlock()
	var enabledDestinationTypes = make(map[string]backendconfig.DestinationDefinitionT)
	for _, destination := range writeKeyDestinationMap[writeKey] {
		if destination.Enabled {
			enabledDestinationTypes[destination.DestinationDefinition.DisplayName] = destination.DestinationDefinition
		}
	}
	return enabledDestinationTypes
}

func getTimestampFromEvent(event map[string]interface{}, field string) time.Time {
	var timestamp time.Time
	var err error
	if _, ok := event[field]; ok {
		timestampStr, typecasted := event[field].(string)
		if typecasted {
			timestamp, err = dateparse.ParseAny(timestampStr)
		}
		if !typecasted || err != nil {
			timestamp = time.Now()
		}
	} else {
		timestamp = time.Now()
	}
	return timestamp
}

func enhanceWithTimeFields(event map[string]interface{}, singularEventMap map[string]interface{}, receivedAt time.Time) {
	// set timestamp skew based on timestamp fields from SDKs
	originalTimestamp := getTimestampFromEvent(singularEventMap, "originalTimestamp")
	sentAt := getTimestampFromEvent(singularEventMap, "sentAt")

	// set all timestamps in RFC3339 format
	event["message"].(map[string]interface{})["receivedAt"] = receivedAt.Format(misc.RFC3339Milli)
	event["message"].(map[string]interface{})["originalTimestamp"] = originalTimestamp.Format(misc.RFC3339Milli)
	event["message"].(map[string]interface{})["sentAt"] = sentAt.Format(misc.RFC3339Milli)
	event["message"].(map[string]interface{})["timestamp"] = misc.GetChronologicalTimeStamp(receivedAt, sentAt, originalTimestamp).Format(misc.RFC3339Milli)
}

// add metadata to each singularEvent which will be returned by transformer in response
func enhanceWithMetadata(event map[string]interface{}, batchEvent *jobsdb.JobT, destination backendconfig.DestinationT) {
	event["metadata"] = make(map[string]interface{})
	event["metadata"].(map[string]interface{})["sourceId"] = gjson.GetBytes(batchEvent.Parameters, "source_id").Str
	event["metadata"].(map[string]interface{})["jobId"] = batchEvent.JobID
	event["metadata"].(map[string]interface{})["destinationId"] = destination.ID
	event["metadata"].(map[string]interface{})["destinationType"] = destination.DestinationDefinition.Name
	event["metadata"].(map[string]interface{})["messageId"] = event["message"].(map[string]interface{})["messageId"].(string)
	if sessionID, ok := event["session_id"].(string); ok {
		event["metadata"].(map[string]interface{})["sessionId"] = sessionID
	}
	if anonymousID, ok := misc.GetAnonymousID(event["message"]); ok {
		event["metadata"].(map[string]interface{})["anonymousId"] = anonymousID
	}
}

func (proc *HandleT) processJobsForDest(jobList []*jobsdb.JobT, parsedEventList [][]interface{}) {

	proc.statsJobs.Start()

	var destJobs []*jobsdb.JobT
	var batchDestJobs []*jobsdb.JobT
	var statusList []*jobsdb.JobStatusT
	var eventsByDest = make(map[string][]interface{})

	misc.Assert(parsedEventList == nil || len(jobList) == len(parsedEventList))
	//Each block we receive from a client has a bunch of
	//requests. We parse the block and take out individual
	//requests, call the destination specific transformation
	//function and create jobs for them.
	//Transformation is called for a batch of jobs at a time
	//to speed-up execution.

	//Event count for performance stat monitoring
	totalEvents := 0

	for idx, batchEvent := range jobList {

		var eventList []interface{}
		var ok bool
		if parsedEventList == nil {
			eventList, ok = misc.ParseRudderEventBatch(batchEvent.EventPayload)
		} else {
			eventList = parsedEventList[idx]
			ok = (eventList != nil)
		}
		writeKey := gjson.Get(string(batchEvent.EventPayload), "writeKey").Str
		requestIP := gjson.Get(string(batchEvent.EventPayload), "requestIP").Str
		receivedAt := gjson.Get(string(batchEvent.EventPayload), "receivedAt").Time()

		if ok {
			//Iterate through all the events in the batch
			for _, singularEvent := range eventList {
				//We count this as one, not destination specific ones
				totalEvents++
				//Getting all the destinations which are enabled for this
				//event
				destTypesFromConfig := getEnabledDestinationTypes(writeKey)
				destTypes := integrations.GetDestinationIDs(singularEvent, destTypesFromConfig)

				// logger.Debug("=== destTypes ===", destTypes)
				if len(destTypes) == 0 {
					logger.Debug("No enabled destinations")
					continue
				}
				enabledDestinationsMap := map[string][]backendconfig.DestinationT{}
				for _, destType := range destTypes {
					var enabledDestinationsList []backendconfig.DestinationT
					if isReplayServer {
						enabledDestinationsList = getReplayEnabledDestinations(writeKey, destType)
					} else {
						enabledDestinationsList = getEnabledDestinations(writeKey, destType)
					}
					enabledDestinationsMap[destType] = enabledDestinationsList
					// Adding a singular event multiple times if there are multiple destinations of same type
					if len(destTypes) == 0 {
						logger.Debugf("No enabled destinations for type %v", destType)
						continue
					}
					for _, destination := range enabledDestinationsList {
						shallowEventCopy := make(map[string]interface{})
						singularEventMap, ok := singularEvent.(map[string]interface{})
						misc.Assert(ok)
						shallowEventCopy["message"] = singularEventMap
						shallowEventCopy["destination"] = reflect.ValueOf(destination).Interface()
						shallowEventCopy["message"].(map[string]interface{})["request_ip"] = requestIP

						enhanceWithTimeFields(shallowEventCopy, singularEventMap, receivedAt)
						enhanceWithMetadata(shallowEventCopy, batchEvent, destination)

						//We have at-least one event so marking it good
						_, ok = eventsByDest[destType]
						if !ok {
							eventsByDest[destType] = make([]interface{}, 0)
						}
						eventsByDest[destType] = append(eventsByDest[destType],
							shallowEventCopy)
					}
				}
			}
		}

		//Mark the batch event as processed
		newStatus := jobsdb.JobStatusT{
			JobID:         batchEvent.JobID,
			JobState:      jobsdb.SucceededState,
			AttemptNum:    1,
			ExecTime:      time.Now(),
			RetryTime:     time.Now(),
			ErrorCode:     "200",
			ErrorResponse: []byte(`{"success":"OK"}`),
		}
		statusList = append(statusList, &newStatus)
	}

	//Now do the actual transformation. We call it in batches, once
	//for each destination ID
	logger.Debug("[Processor: processJobsForDest] calling transformations")
	for destID, destEventList := range eventsByDest {
		//Call transform for this destination. Returns
		//the JSON we can send to the destination
		url := integrations.GetDestinationURL(destID)
		logger.Debug("Transform input size", len(destEventList))
		response := proc.transformer.Transform(destEventList, integrations.GetUserTransformURL(), len(destEventList))
		response = proc.transformer.Transform(response.Events, url, transformBatchSize)
		destTransformEventList := response.Events
		logger.Debug("Transform output size", len(destTransformEventList))
		if !response.Success {
			logger.Debug("[Processor: processJobsForDest] Request to transformer not a success ", response.Events)
			continue
		}

		//Save the JSON in DB. This is what the rotuer uses
		for _, destEvent := range destTransformEventList {
			destEventJSON, err := json.Marshal(destEvent.(map[string]interface{})["output"])
			//Should be a valid JSON since its our transformation
			//but we handle anyway
			if err != nil {
				continue
			}

			//Need to replace UUID his with messageID from client
			id := uuid.NewV4()
			// read source_id from metadata that is replayed back from transformer
			// in case of custom transformations metadata of first event is returned along with all events in session
			// source_id will be same for all events belong to same user in a session
			sourceID, ok := destEvent.(map[string]interface{})["metadata"].(map[string]interface{})["sourceId"].(string)
			if !ok {
				logger.Errorf("Error retrieving source_id from transformed event: %+v", destEvent)
			}
			newJob := jobsdb.JobT{
				UUID:         id,
				Parameters:   []byte(fmt.Sprintf(`{"source_id": "%v"}`, sourceID)),
				CreatedAt:    time.Now(),
				ExpireAt:     time.Now(),
				CustomVal:    destID,
				EventPayload: destEventJSON,
			}
			if misc.Contains(rawDataDestinations, newJob.CustomVal) {
				batchDestJobs = append(batchDestJobs, &newJob)
			} else {
				destJobs = append(destJobs, &newJob)
			}
		}
	}

	misc.Assert(len(statusList) == len(jobList))

	proc.statsDBW.Start()
	//XX: Need to do this in a transaction
	proc.routerDB.Store(destJobs)
	proc.batchRouterDB.Store(batchDestJobs)
	proc.gatewayDB.UpdateJobStatus(statusList, []string{gateway.CustomVal})
	//XX: End of transaction
	proc.statsDBW.End(len(statusList))
	proc.statsJobs.End(totalEvents)

	proc.statGatewayDBW.Count(len(statusList))
	proc.statRouterDBW.Count(len(destJobs))
	proc.statBatchRouterDBW.Count(len(batchDestJobs))

	proc.statsJobs.Print()
	proc.statsDBW.Print()
}

/*
 * If there is a new replay destination, compute the min JobID that the data plane would be routing for that source
 */
func (proc *HandleT) handleReplay(combinedList []*jobsdb.JobT) {
	if isReplayServer {
		return
	}

	configSubscriberLock.RLock()
	defer configSubscriberLock.RUnlock()

	if len(processReplays) > 0 {
		maxDSIndex := proc.gatewayDB.GetMaxDSIndex()
		misc.Assert(len(combinedList) > 0)
		replayMinJobID := combinedList[0].JobID

		proc.replayProcessor.ProcessNewReplays(processReplays, replayMinJobID, maxDSIndex)
		processReplays = []replayT{}
	}
}

func (proc *HandleT) mainLoop() {

	logger.Info("Processor loop started")
	for {

		proc.statsDBR.Start()

		toQuery := dbReadBatchSize
		//Should not have any failure while processing (in v0) so
		//retryList should be empty. Remove the assert
		retryList := proc.gatewayDB.GetToRetry([]string{gateway.CustomVal}, toQuery)

		unprocessedList := proc.gatewayDB.GetUnprocessed([]string{gateway.CustomVal}, toQuery)

		if len(unprocessedList)+len(retryList) == 0 {
			proc.statsDBR.End(0)
			time.Sleep(loopSleep)
			continue
		}

		combinedList := append(unprocessedList, retryList...)
		proc.statsDBR.End(len(combinedList))
		proc.statGatewayDBR.Count(len(combinedList))

		proc.statsDBR.Print()

		//Sort by JOBID
		sort.Slice(combinedList, func(i, j int) bool {
			return combinedList[i].JobID < combinedList[j].JobID
		})

		// Need to process minJobID and new destinations at once
		proc.handleReplay(combinedList)

		if processSessions {
			//Mark all as executing so next query doesn't pick it up
			var statusList []*jobsdb.JobStatusT
			for _, batchEvent := range combinedList {
				newStatus := jobsdb.JobStatusT{
					JobID:         batchEvent.JobID,
					JobState:      jobsdb.ExecutingState,
					AttemptNum:    1,
					ExecTime:      time.Now(),
					RetryTime:     time.Now(),
					ErrorCode:     "200",
					ErrorResponse: []byte(`{"success":"OK"}`),
				}
				statusList = append(statusList, &newStatus)
			}
			proc.gatewayDB.UpdateJobStatus(statusList, []string{gateway.CustomVal})
			proc.addJobsToSessions(combinedList)
		} else {
			proc.processJobsForDest(combinedList, nil)
		}

	}
}

func (proc *HandleT) crashRecover() {

	for {
		execList := proc.gatewayDB.GetExecuting([]string{gateway.CustomVal}, dbReadBatchSize)

		if len(execList) == 0 {
			break
		}
		logger.Debug("Processor crash recovering", len(execList))

		var statusList []*jobsdb.JobStatusT

		for _, job := range execList {
			status := jobsdb.JobStatusT{
				JobID:         job.JobID,
				AttemptNum:    job.LastJobStatus.AttemptNum + 1,
				ExecTime:      time.Now(),
				RetryTime:     time.Now(),
				JobState:      jobsdb.FailedState,
				ErrorCode:     "",
				ErrorResponse: []byte(`{}`), // check
			}
			statusList = append(statusList, &status)
		}
		proc.gatewayDB.UpdateJobStatus(statusList, []string{gateway.CustomVal})
	}
}<|MERGE_RESOLUTION|>--- conflicted
+++ resolved
@@ -124,7 +124,6 @@
 }
 
 var (
-<<<<<<< HEAD
 	loopSleep                     time.Duration
 	dbReadBatchSize               int
 	transformBatchSize            int
@@ -134,19 +133,8 @@
 	writeKeyDestinationMap        map[string][]backendconfig.DestinationT
 	rawDataDestinations           []string
 	configSubscriberLock          sync.RWMutex
-=======
-	loopSleep              time.Duration
-	dbReadBatchSize        int
-	transformBatchSize     int
-	sessionInactivityThresholdInS    time.Duration
-	sessionThresholdEvents int
-	processSessions        bool
-	writeKeyDestinationMap map[string][]backendconfig.DestinationT
-	rawDataDestinations    []string
-	configSubscriberLock   sync.RWMutex
-	processReplays         []replayT
-	isReplayServer         bool
->>>>>>> c5a9ad49
+	processReplays                []replayT
+	isReplayServer                bool
 )
 
 func loadConfig() {
@@ -659,7 +647,7 @@
 			// source_id will be same for all events belong to same user in a session
 			sourceID, ok := destEvent.(map[string]interface{})["metadata"].(map[string]interface{})["sourceId"].(string)
 			if !ok {
-				logger.Errorf("Error retrieving source_id from transformed event: %+v", destEvent)
+				logger.Errorf("Error retrieving source_id from transformed event: %+v\n", destEvent)
 			}
 			newJob := jobsdb.JobT{
 				UUID:         id,
