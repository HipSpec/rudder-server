--- conflicted
+++ resolved
@@ -57,17 +57,10 @@
 
 1. Go to the [dashboard](https://app.rudderlabs.com) `https://app.rudderlabs.com` and set up your account. Copy your workspace token from top of the home page.
 2. If you have a Github account with SSH key added, then clone the repo with `git clone git@github.com:rudderlabs/rudder-server.git`. Move to the directory `cd rudder-server` and update the _rudder-transformer_ with `git submodule init && git submodule update`
-<<<<<<< HEAD
-
-   (Optional) If you don't have SSH enabled Github account or prefer HTTPS, then clone the repo with `git clone https://github.com/rudderlabs/rudder-server.git`. Move to the directory `cd rudder-server` and change the _rudder-transformer_ submodule path to HTTPS
-`sed -i.bak 's,git@github.com:rudderlabs/rudder-transformer.git,https://github.com/rudderlabs/rudder-transformer.git,g' .gitmodules`. Update the _rudder-transformer_ with `git submodule init && git submodule update`
-
-=======
    
    (Optional) If you don't have SSH enabled Github account or prefer HTTPS, then clone the repo with `git clone https://github.com/rudderlabs/rudder-server.git`. Move to the directory `cd rudder-server` and change the _rudder-transformer_ submodule path to HTTPS
 `sed -i.bak 's,git@github.com:rudderlabs/rudder-transformer.git,https://github.com/rudderlabs/rudder-transformer.git,g' .gitmodules`. Update the _rudder-transformer_ with `git submodule init && git submodule update`
   
->>>>>>> b52e5833
 3. Replace `<your_workspace_token>` in `build/docker.env` with the above token.
 4. (Optional) Uncomment and set `AWS_ACCESS_KEY_ID` and `AWS_SECRET_ACCESS_KEY` in `build/docker.env` if you want to add S3 as a destination on the UI.
 5. Run the command `docker-compose up --build` to bring up all the services.
