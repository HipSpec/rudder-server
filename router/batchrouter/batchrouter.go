package batchrouter

import (
	"bytes"
	"compress/gzip"
	"database/sql"
	"encoding/json"
	"fmt"
	"os"
	"path/filepath"
	"strings"
	"sync"
	"time"

	"github.com/rudderlabs/rudder-server/config"
	backendconfig "github.com/rudderlabs/rudder-server/config/backend-config"
	"github.com/rudderlabs/rudder-server/jobsdb"
	"github.com/rudderlabs/rudder-server/services/fileuploader"
	"github.com/rudderlabs/rudder-server/utils"
	"github.com/rudderlabs/rudder-server/utils/logger"
	"github.com/rudderlabs/rudder-server/utils/misc"
	uuid "github.com/satori/go.uuid"
)

var (
	jobQueryBatchSize         int
	noOfWorkers               int
	mainLoopSleepInS          int
	batchDestinations         []DestinationT
	configSubscriberLock      sync.RWMutex
	rawDataDestinations       []string
	inProgressMap             map[string]bool
	warehouseJSONUploadsTable string
)

type HandleT struct {
	processQ     chan BatchJobsT
	jobsDB       *jobsdb.HandleT
	jobsDBHandle *sql.DB
	isEnabled    bool
}

func backendConfigSubscriber() {
	ch := make(chan utils.DataEvent)
	backendconfig.Eb.Subscribe("backendconfig", ch)
	for {
		config := <-ch
		configSubscriberLock.Lock()
		batchDestinations = []DestinationT{}
		allSources := config.Data.(backendconfig.SourcesT)
		for _, source := range allSources.Sources {
			if source.Enabled && len(source.Destinations) > 0 {
				for _, destination := range source.Destinations {
					if misc.Contains(rawDataDestinations, destination.DestinationDefinition.Name) {
						batchDestinations = append(batchDestinations, DestinationT{Source: source, Destination: destination})
					}
				}
			}
		}
		configSubscriberLock.Unlock()
	}
}

// S3UploadOutput ...
type S3UploadOutput struct {
	Bucket         string
	Key            string
	LocalFilePaths []string
	Error          error
}

func (brt *HandleT) copyJobsToS3(batchJobs BatchJobsT, bucket string, isWarehouse bool) S3UploadOutput {

	uuid := uuid.NewV4()
	fileName := fmt.Sprintf("%v.%v.%v.json", time.Now().Unix(), batchJobs.BatchDestination.Source.ID, uuid)
	path := fmt.Sprintf("%v%v", config.GetEnv("TMPDIR2", "/Users/srikanth/"), fileName)
	var content string
	for _, job := range batchJobs.Jobs {
		trimmedPayload := bytes.TrimLeft(job.EventPayload, " \t\r\n")
		isArray := len(trimmedPayload) > 0 && trimmedPayload[0] == '['
		if isArray {
			var events []interface{}
			err := json.Unmarshal(trimmedPayload, &events)
			misc.AssertError(err)
			for _, event := range events {
				jsonEvent, err := json.Marshal((event))
				misc.AssertError(err)
				content += string(jsonEvent) + "\n"
			}
		} else {
			content += string(job.EventPayload) + "\n"
		}
	}

<<<<<<< HEAD
	gzipFilePath := fmt.Sprintf(`%v.gz`, path)
	err := os.MkdirAll(filepath.Dir(gzipFilePath), os.ModePerm)
=======
	zipFilePath := fmt.Sprintf(`%v.zip`, path)
	err = misc.ZipFiles(zipFilePath, []string{path})
>>>>>>> 72c2c177
	misc.AssertError(err)
	gzipFile, err := os.Create(gzipFilePath)

	gzipWriter := gzip.NewWriter(gzipFile)
	_, err = gzipWriter.Write([]byte(content))
	misc.AssertError(err)
	gzipWriter.Close()

	uploader, err := fileuploader.NewFileUploader(&fileuploader.SettingsT{
		Provider:       "s3",
		AmazonS3Bucket: bucket,
	})
	var uploadLocation []string
	if isWarehouse {
		uploadLocation = []string{config.GetEnv("WAREHOUSE_S3_BUCKET_FOLDER_NAME", "rudder-warehouse-logs"), batchJobs.BatchDestination.Source.ID, time.Now().Format("01-02-2006")}
	} else {
		uploadLocation = []string{config.GetEnv("DESTINATION_S3_BUCKET_FOLDER_NAME", "rudder-logs"), batchJobs.BatchDestination.Source.ID, time.Now().Format("01-02-2006")}
	}
	gzipFile, err = os.Open(gzipFilePath)
	misc.AssertError(err)
	uploader.Upload(gzipFile, uploadLocation...)
	if err != nil {
<<<<<<< HEAD
		logger.Debug(err)
		return S3UploadOutput{Error: err}
	}
	return S3UploadOutput{Bucket: bucket, Key: strings.Join(uploadLocation, "/") + "/" + fileName + ".gz", LocalFilePaths: []string{gzipFilePath}}
}

func (brt *HandleT) updateWarehouseMetadata(batchJobs BatchJobsT, location string) (err error) {
	schemaMap := make(map[string]map[string]interface{})
	for _, job := range batchJobs.Jobs {
		trimmedPayload := bytes.TrimLeft(job.EventPayload, " \t\r\n")
		isArray := len(trimmedPayload) > 0 && trimmedPayload[0] == '['
		if isArray {
			var payloads []map[string]interface{}
			err := json.Unmarshal(trimmedPayload, &payloads)
			misc.AssertError(err)
			for _, payload := range payloads {
				tableName := payload["metadata"].(map[string]interface{})["table"].(string)
				columns := payload["metadata"].(map[string]interface{})["columns"].(map[string]interface{})
				if schemaMap[tableName] != nil {
					for columnName, columnType := range columns {
						schemaMap[tableName][columnName] = columnType
					}
				} else {
					schemaMap[tableName] = columns
				}
			}
		} else {
			var payload map[string]interface{}
			err := json.Unmarshal(job.EventPayload, &payload)
			misc.AssertError(err)
			schemaMap[payload["metadata"].(map[string]interface{})["table"].(string)] = payload["metadata"].(map[string]interface{})["columns"].(map[string]interface{})
		}
	}
	schemaPayload, err := json.Marshal(schemaMap)
	sqlStatement := fmt.Sprintf(`INSERT INTO %s (location, schema, source_id, status, created_at)
									   VALUES ($1, $2, $3, $4, $5)`, warehouseJSONUploadsTable)
	stmt, err := brt.jobsDBHandle.Prepare(sqlStatement)
	misc.AssertError(err)
	defer stmt.Close()

	_, err = stmt.Exec(location, schemaPayload, batchJobs.BatchDestination.Source.ID, "waiting", time.Now())
	misc.AssertError(err)
	return err
}

func (brt *HandleT) setJobStatus(batchJobs BatchJobsT, err error) {
	var jobState string
	if err != nil {
=======
		logger.Error(err)
>>>>>>> 72c2c177
		jobState = jobsdb.FailedState
	} else {
		jobState = jobsdb.SucceededState
	}

	var statusList []*jobsdb.JobStatusT

	//Identify jobs which can be processed
	for _, job := range batchJobs.Jobs {
		status := jobsdb.JobStatusT{
			JobID:         job.JobID,
			AttemptNum:    job.LastJobStatus.AttemptNum,
			JobState:      jobState,
			ExecTime:      time.Now(),
			RetryTime:     time.Now(),
			ErrorCode:     "",
			ErrorResponse: []byte(`{}`), // check
		}
		statusList = append(statusList, &status)
	}

	//Mark the jobs as executing
	brt.jobsDB.UpdateJobStatus(statusList, []string{batchJobs.BatchDestination.Destination.DestinationDefinition.Name})
}

func (brt *HandleT) initWorkers() {
	for i := 0; i < noOfWorkers; i++ {
		go func() {
			for {
				select {
				case batchJobs := <-brt.processQ:
					switch batchJobs.BatchDestination.Destination.DestinationDefinition.Name {
					case "S31":
						output := brt.copyJobsToS3(batchJobs, batchJobs.BatchDestination.Destination.Config.(map[string]interface{})["bucketName"].(string), false)
						brt.setJobStatus(batchJobs, output.Error)
						misc.RemoveFilePaths(output.LocalFilePaths...)
						delete(inProgressMap, batchJobs.BatchDestination.Destination.ID)
					case "S3":
						output := brt.copyJobsToS3(batchJobs, "rl-redshift-json-dump", true)
						err := output.Error
						if err == nil {
							err = brt.updateWarehouseMetadata(batchJobs, output.Key)
						}
						brt.setJobStatus(batchJobs, err)
						misc.RemoveFilePaths(output.LocalFilePaths...)
						delete(inProgressMap, batchJobs.BatchDestination.Destination.ID)
					}
				}
			}
		}()
	}
}

// DestinationT ...
type DestinationT struct {
	Source      backendconfig.SourceT
	Destination backendconfig.DestinationT
}

// BatchJobsT ...
type BatchJobsT struct {
	Jobs             []*jobsdb.JobT
	BatchDestination DestinationT
}

func (brt *HandleT) mainLoop() {
	for {
		if !brt.isEnabled {
			time.Sleep(time.Duration(2*mainLoopSleepInS) * time.Second)
			continue
		}
		time.Sleep(time.Duration(mainLoopSleepInS) * time.Second)
		for _, batchDestination := range batchDestinations {
			if inProgressMap[batchDestination.Destination.ID] {
				continue
			}
			toQuery := jobQueryBatchSize
			retryList := brt.jobsDB.GetToRetry([]string{batchDestination.Destination.DestinationDefinition.Name}, toQuery, batchDestination.Source.ID)
			toQuery -= len(retryList)
			waitList := brt.jobsDB.GetWaiting([]string{batchDestination.Destination.DestinationDefinition.Name}, toQuery, batchDestination.Source.ID) //Jobs send to waiting state
			toQuery -= len(waitList)
			unprocessedList := brt.jobsDB.GetUnprocessed([]string{batchDestination.Destination.DestinationDefinition.Name}, toQuery, batchDestination.Source.ID)
			if len(waitList)+len(unprocessedList)+len(retryList) == 0 {
				continue
			}

			combinedList := append(waitList, append(unprocessedList, retryList...)...)

			var statusList []*jobsdb.JobStatusT

			//Identify jobs which can be processed
			for _, job := range combinedList {
				status := jobsdb.JobStatusT{
					JobID:         job.JobID,
					AttemptNum:    job.LastJobStatus.AttemptNum,
					JobState:      jobsdb.ExecutingState,
					ExecTime:      time.Now(),
					RetryTime:     time.Now(),
					ErrorCode:     "",
					ErrorResponse: []byte(`{}`), // check
				}
				statusList = append(statusList, &status)
			}

			//Mark the jobs as executing
			brt.jobsDB.UpdateJobStatus(statusList, []string{batchDestination.Destination.DestinationDefinition.Name})
			inProgressMap[batchDestination.Destination.ID] = true
			brt.processQ <- BatchJobsT{Jobs: combinedList, BatchDestination: batchDestination}
		}
	}
}

//Enable enables a router :)
func (brt *HandleT) Enable() {
	brt.isEnabled = true
}

//Disable disables a router:)
func (brt *HandleT) Disable() {
	brt.isEnabled = false
}

func (brt *HandleT) crashRecover() {

	for {
		execList := brt.jobsDB.GetExecuting([]string{}, jobQueryBatchSize)

		if len(execList) == 0 {
			break
		}
		logger.Debug("Batch Router crash recovering", len(execList))

		var statusList []*jobsdb.JobStatusT

		for _, job := range execList {
			status := jobsdb.JobStatusT{
				JobID:         job.JobID,
				AttemptNum:    job.LastJobStatus.AttemptNum,
				ExecTime:      time.Now(),
				RetryTime:     time.Now(),
				JobState:      jobsdb.FailedState,
				ErrorCode:     "",
				ErrorResponse: []byte(`{}`), // check
			}
			statusList = append(statusList, &status)
		}
		brt.jobsDB.UpdateJobStatus(statusList, []string{})
	}
}

func (brt *HandleT) setupWarehouseJSONUploadsTable() {

	sqlStatement := `DO $$ BEGIN
                                CREATE TYPE wh_json_upload_state_type
                                     AS ENUM(
                                              'waiting',
                                              'executing',
											  'failed',
											  'succeeded');
                                     EXCEPTION
                                        WHEN duplicate_object THEN null;
                            END $$;`

	_, err := brt.jobsDBHandle.Exec(sqlStatement)
	misc.AssertError(err)

	sqlStatement = fmt.Sprintf(`CREATE TABLE IF NOT EXISTS %s (
                                      id BIGSERIAL PRIMARY KEY,
									  location TEXT NOT NULL,
									  source_id VARCHAR(64) NOT NULL,
									  schema JSONB NOT NULL,
									  status wh_json_upload_state_type,
									  created_at TIMESTAMP NOT NULL);`, warehouseJSONUploadsTable)

	_, err = brt.jobsDBHandle.Exec(sqlStatement)
	misc.AssertError(err)
}

func loadConfig() {
	jobQueryBatchSize = config.GetInt("Router.jobQueryBatchSize", 10000)
	noOfWorkers = config.GetInt("BatchRouter.noOfWorkers", 8)
	mainLoopSleepInS = config.GetInt("BatchRouter.mainLoopSleepInS", 5)
	warehouseJSONUploadsTable = config.GetString("warehouseJSONUploadsTable", "wh_json_uploads")
	rawDataDestinations = []string{"S3"}
	inProgressMap = map[string]bool{}
}

func init() {
	config.Initialize()
	loadConfig()
}

//Setup initializes this module
func (brt *HandleT) Setup(jobsDB *jobsdb.HandleT) {
	logger.Info("Batch Router started")
	brt.jobsDB = jobsDB
	brt.jobsDBHandle = brt.jobsDB.GetDBHandle()
	brt.setupWarehouseJSONUploadsTable()
	brt.processQ = make(chan BatchJobsT)
	brt.crashRecover()
	brt.isEnabled = false

	go brt.initWorkers()
	go backendConfigSubscriber()
	go brt.mainLoop()
}<|MERGE_RESOLUTION|>--- conflicted
+++ resolved
@@ -92,13 +92,8 @@
 		}
 	}
 
-<<<<<<< HEAD
 	gzipFilePath := fmt.Sprintf(`%v.gz`, path)
 	err := os.MkdirAll(filepath.Dir(gzipFilePath), os.ModePerm)
-=======
-	zipFilePath := fmt.Sprintf(`%v.zip`, path)
-	err = misc.ZipFiles(zipFilePath, []string{path})
->>>>>>> 72c2c177
 	misc.AssertError(err)
 	gzipFile, err := os.Create(gzipFilePath)
 
@@ -121,7 +116,6 @@
 	misc.AssertError(err)
 	uploader.Upload(gzipFile, uploadLocation...)
 	if err != nil {
-<<<<<<< HEAD
 		logger.Debug(err)
 		return S3UploadOutput{Error: err}
 	}
@@ -170,9 +164,7 @@
 func (brt *HandleT) setJobStatus(batchJobs BatchJobsT, err error) {
 	var jobState string
 	if err != nil {
-=======
 		logger.Error(err)
->>>>>>> 72c2c177
 		jobState = jobsdb.FailedState
 	} else {
 		jobState = jobsdb.SucceededState
