--- conflicted
+++ resolved
@@ -2,14 +2,10 @@
 
 import (
 	"errors"
-<<<<<<< HEAD
-=======
 	"io/ioutil"
 	"os"
 
->>>>>>> abdacbcd
 	"github.com/rudderlabs/rudder-server/config"
-	"os"
 )
 
 type UploadOutput struct {
@@ -68,7 +64,8 @@
 		}
 	case "AZURE_BLOB":
 		providerConfig["containerName"] = config.GetEnv("JOBS_BACKUP_BUCKET", "")
-<<<<<<< HEAD
+		providerConfig["accountName"] = config.GetEnv("AZURE_STORAGE_ACCOUNT", "")
+		providerConfig["accountKey"] = config.GetEnv("AZURE_STORAGE_ACCESS_KEY", "")
 	case "MINIO":
 		providerConfig["bucketName"] = config.GetEnv("JOBS_BACKUP_BUCKET", "")
 		providerConfig["endPoint"] = config.GetEnv("MINIO_ENDPOINT", "http://localhost:9000")
@@ -76,10 +73,6 @@
 		providerConfig["secretAccessKey"] = config.GetEnv("MINIO_SECRET_ACCESS_KEY", "minioadmin")
 		useSSL:= config.GetEnvAsBool("MINIO_SSL", false)
 		providerConfig["useSSL"] = useSSL
-=======
-		providerConfig["accountName"] = config.GetEnv("AZURE_STORAGE_ACCOUNT", "")
-		providerConfig["accountKey"] = config.GetEnv("AZURE_STORAGE_ACCESS_KEY", "")
->>>>>>> abdacbcd
 	}
 	return providerConfig
 }