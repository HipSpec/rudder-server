--- conflicted
+++ resolved
@@ -133,13 +133,9 @@
 			}
 			body, err := ioutil.ReadAll(req.request.Body)
 			req.request.Body.Close()
-<<<<<<< HEAD
-			writeKey := gjson.Get(string(body), "writeKey").Str
-=======
 			bodyJSON := fmt.Sprintf("%s", body)
 			events = append(events, &bodyJSON)
 			writeKey := gjson.Get(bodyJSON, "writeKey").Str
->>>>>>> 3bac22f3
 			misc.IncrementMapByKey(writeKeyStats, writeKey)
 			if err != nil {
 				req.done <- "Failed to read body from request"
@@ -187,7 +183,6 @@
 			}
 			jobIDReqMap[uuid].done <- err
 		}
-<<<<<<< HEAD
 		batchTimeStat.End()
 		batchSizeStat.Count(len(breq.batchRequest))
 		updateWriteKeyStats(writeKeyStats)
@@ -195,8 +190,6 @@
 		updateWriteKeyStatusStats(writeKeyFailStats, false)
 	}
 }
-=======
->>>>>>> 3bac22f3
 
 		//Sending events to config backend
 		for _, event := range events {
