--- conflicted
+++ resolved
@@ -214,13 +214,8 @@
 			logger.Debug("IP address is ", ipAddr)
 			body, _ = sjson.SetBytes(body, "requestIP", ipAddr)
 			body, _ = sjson.SetBytes(body, "writeKey", writeKey)
-<<<<<<< HEAD
 			body, _ = sjson.SetBytes(body, "receivedAt", time.Now().Format(misc.RFC3339Milli))
-			events = append(events, fmt.Sprintf("%s", body))
-=======
-			body, _ = sjson.SetBytes(body, "receivedAt", time.Now().Format(time.RFC3339))
 			eventBatchesToRecord = append(eventBatchesToRecord, fmt.Sprintf("%s", body))
->>>>>>> 377f9977
 
 			id := uuid.NewV4()
 			//Should be function of body
