--- conflicted
+++ resolved
@@ -137,15 +137,12 @@
 	inProgressMap = map[string]bool{}
 	inRecoveryMap = map[string]bool{}
 	lastExecMap = map[string]int64{}
-<<<<<<< HEAD
 	warehouseMode = config.GetString("Warehouse.mode", "embedded")
-=======
 	host = config.GetEnv("WAREHOUSE_JOBS_DB_HOST", "localhost")
 	user = config.GetEnv("WAREHOUSE_JOBS_DB_USER", "ubuntu")
 	dbname = config.GetEnv("WAREHOUSE_JOBS_DB_DB_NAME", "ubuntu")
 	port, _ = strconv.Atoi(config.GetEnv("WAREHOUSE_JOBS_DB_PORT", "5432"))
 	password = config.GetEnv("WAREHOUSE_JOBS_DB_PASSWORD", "ubuntu") // Reading secrets from
->>>>>>> f2a0720a
 }
 
 func (wh *HandleT) backendConfigSubscriber() {
@@ -1366,13 +1363,9 @@
 		panic(err)
 	}
 }
-func getWarehouseMode() string {
-	return config.GetString(config.WarehouseMode, "")
-}
 
 func getConnectionString() string {
-	mode := getWarehouseMode()
-	if mode == config.AllMode {
+	if warehouseMode == config.EmbeddedMode {
 		return jobsdb.GetConnectionString()
 	}
 	return fmt.Sprintf("host=%s port=%d user=%s "+
@@ -1420,11 +1413,11 @@
 }
 
 func isMaster() bool {
-	return warehouseMode == MasterMode || warehouseMode == MasterSlaveMode || warehouseMode == EmbeddedMode
+	return warehouseMode == config.MasteMode || warehouseMode == config.MasterSlaveMode || warehouseMode == config.EmbeddedMode
 }
 
 func isSlave() bool {
-	return warehouseMode == SlaveMode || warehouseMode == MasterSlaveMode || warehouseMode == EmbeddedMode
+	return warehouseMode == config.SlaveMode || warehouseMode == config.MasterSlaveMode || warehouseMode == config.EmbeddedMode
 }
 
 func Start() {
