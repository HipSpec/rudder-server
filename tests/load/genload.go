--- conflicted
+++ resolved
@@ -38,14 +38,9 @@
 )
 
 var (
-<<<<<<< HEAD
 	totalCount uint64
 	failCount  uint64
 	serverIP   string
-=======
-	successCount uint64
-	failCount    uint64
->>>>>>> 605862d6
 )
 
 var done chan bool
@@ -57,18 +52,15 @@
 var requestTimeStat *stats.RudderStats
 
 func main() {
-<<<<<<< HEAD
 	if err := godotenv.Load(); err != nil {
 		fmt.Println("No .env file found")
 	}
 	serverIP = config.GetEnv("BACKEND_URL", "http://localhost:8080/hello")
 	waitForServerToStart() // Waits until backend is up before computing stats. Used in automated test-infra.
-=======
 
 	loadStat = stats.NewStat("genload.num_events", stats.CountType)
 	requestTimeStat = stats.NewStat("genload.event_time", stats.TimerType)
 
->>>>>>> 605862d6
 	done = make(chan bool)
 
 	numberOfUsers := flag.Int("nu", 1, "number of user threads that does the send, default is 1")
@@ -207,19 +199,6 @@
 						sendToRudder(value)
 					}
 
-<<<<<<< HEAD
-			if isBatchToBeMade {
-				value, _ := sjson.Set("", "batch", rudderEvents)
-				value, _ = sjson.Set(value, "sent_at", time.Now())
-				value, _ = sjson.Set(value, "writeKey", "1P3ygoGAFkhC65KBGdM9UN2fJ21")
-				////fmt.Println("==================")
-				////fmt.Println(value)
-				////fmt.Println("iter : ", countLoop)
-				//Push the value as json to rudder-stack
-				if rudder {
-					sendToRudder(value)
-=======
->>>>>>> 605862d6
 				}
 				rudderEvents = nil
 			} else {
